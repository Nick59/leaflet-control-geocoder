--- conflicted
+++ resolved
@@ -1,12 +1,9 @@
 {
   "name": "leaflet-control-geocoder",
-<<<<<<< HEAD
   "version": "1.3.4",
   "description": "Extendable geocoder with builtin support for Nominatim, Bing, Google, Mapbox, Photon, What3Words, MapQuest, Mapzen",
-=======
   "version": "1.3.2",
   "description": "Extendable geocoder with builtin support for Nominatim, Bing, Google, Mapbox, Photon, What3Words, MapQuest, Mapzen, HERE",
->>>>>>> b6287c9d
   "main": "src/index.js",
   "scripts": {
     "postinstall": "sh ./scripts/build.sh",
