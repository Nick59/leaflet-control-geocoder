--- conflicted
+++ resolved
@@ -8,11 +8,8 @@
 	Google = require('./geocoders/google'),
 	Photon = require('./geocoders/photon'),
 	Mapzen = require('./geocoders/mapzen'),
-<<<<<<< HEAD
-	ArcGis = require('./geocoders/arcgis');
-=======
+	ArcGis = require('./geocoders/arcgis'),
 	HERE = require('./geocoders/here');
->>>>>>> b6287c9d
 
 module.exports = L.Util.extend(Control.class, {
 	Nominatim: Nominatim.class,
@@ -31,13 +28,10 @@
 	photon: Photon.factory,
 	Mapzen: Mapzen.class,
 	mapzen: Mapzen.factory,
-<<<<<<< HEAD
 	ArcGis: ArcGis.class,
-	arcgis: ArcGis.factory
-=======
+	arcgis: ArcGis.factory,
 	HERE: HERE.class,
 	here: HERE.factory
->>>>>>> b6287c9d
 });
 
 L.Util.extend(L.Control, {
